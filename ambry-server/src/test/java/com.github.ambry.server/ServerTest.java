--- conflicted
+++ resolved
@@ -136,11 +136,7 @@
       if (targetPort.getPortType() == PortType.PLAINTEXT) {
         channel = new BlockingChannel("localhost", targetPort.getPort(), 10000, 10000, 10000, 2000);
       } else if (targetPort.getPortType() == PortType.SSL) {
-<<<<<<< HEAD
         channel = new SSLBlockingChannel("localhost", targetPort.getPort(), 10000, 10000, 10000, 2000, sslSocketFactory);
-=======
-        channel = new SSLBlockingChannel("localhost", targetPort.getPort(), 10000, 10000, 10000, 2000);
->>>>>>> 5f6687a6
       }
       channel.connect();
       channel.send(putRequest);
@@ -701,33 +697,19 @@
       if (sourcePort.getPortType() == PortType.PLAINTEXT) {
         channel1 = new BlockingChannel("localhost", sourcePort.getPort(), 10000, 10000, 10000, 2000);
       } else if (sourcePort.getPortType() == PortType.SSL) {
-<<<<<<< HEAD
         channel1 = new SSLBlockingChannel("localhost", sourcePort.getPort(), 10000, 10000, 10000, 2000, sslSocketFactory);
-=======
-        channel1 = new SSLBlockingChannel("localhost", sourcePort.getPort(), 10000, 10000, 10000, 2000);
->>>>>>> 5f6687a6
       }
 
       if (targetPort1.getPortType() == PortType.PLAINTEXT) {
         channel2 = new BlockingChannel("localhost", targetPort1.getPort(), 10000, 10000, 10000, 2000);
-<<<<<<< HEAD
       } else if (sourcePort.getPortType() == PortType.SSL) {
         channel2 = new SSLBlockingChannel("localhost", targetPort1.getPort(), 10000, 10000, 10000, 2000, sslSocketFactory);
-=======
-      } else if (targetPort1.getPortType() == PortType.SSL) {
-        channel2 = new SSLBlockingChannel("localhost", targetPort1.getPort(), 10000, 10000, 10000, 2000);
->>>>>>> 5f6687a6
       }
 
       if (targetPort2.getPortType() == PortType.PLAINTEXT) {
         channel3 = new BlockingChannel("localhost", targetPort2.getPort(), 10000, 10000, 10000, 2000);
-<<<<<<< HEAD
       } else if (sourcePort.getPortType() == PortType.SSL) {
         channel3 = new SSLBlockingChannel("localhost", targetPort2.getPort(), 10000, 10000, 10000, 2000, sslSocketFactory);
-=======
-      } else if (targetPort2.getPortType() == PortType.SSL) {
-        channel3 = new SSLBlockingChannel("localhost", targetPort2.getPort(), 10000, 10000, 10000, 2000);
->>>>>>> 5f6687a6
       }
 
       channel1.connect();
@@ -1182,34 +1164,21 @@
 
       if (sourcePort.getPortType() == PortType.PLAINTEXT) {
         channel1 = new BlockingChannel("localhost", sourcePort.getPort(), 10000, 10000, 10000, 2000);
-<<<<<<< HEAD
       } else if (targetPort1.getPortType() == PortType.SSL) {
         channel1 = new SSLBlockingChannel("localhost", sourcePort.getPort(), 10000, 10000, 10000, 2000, sslSocketFactory);
-=======
-      } else if (sourcePort.getPortType() == PortType.SSL) {
-        channel1 = new SSLBlockingChannel("localhost", sourcePort.getPort(), 10000, 10000, 10000, 2000);
->>>>>>> 5f6687a6
       }
 
       if (targetPort1.getPortType() == PortType.PLAINTEXT) {
         channel2 = new BlockingChannel("localhost", targetPort1.getPort(), 10000, 10000, 10000, 2000);
       } else if (targetPort1.getPortType() == PortType.SSL) {
-<<<<<<< HEAD
         channel2 = new SSLBlockingChannel("localhost", targetPort1.getPort(), 10000, 10000, 10000, 2000, sslSocketFactory);
-=======
         channel2 = new SSLBlockingChannel("localhost", targetPort1.getPort(), 10000, 10000, 10000, 2000);
->>>>>>> 5f6687a6
       }
 
       if (targetPort2.getPortType() == PortType.PLAINTEXT) {
         channel3 = new BlockingChannel("localhost", targetPort2.getPort(), 10000, 10000, 10000, 2000);
-<<<<<<< HEAD
       } else if (targetPort1.getPortType() == PortType.SSL) {
         channel3 = new SSLBlockingChannel("localhost", targetPort2.getPort(), 10000, 10000, 10000, 2000, sslSocketFactory);
-=======
-      } else if (targetPort2.getPortType() == PortType.SSL) {
-        channel3 = new SSLBlockingChannel("localhost", targetPort2.getPort(), 10000, 10000, 10000, 2000);
->>>>>>> 5f6687a6
       }
 
       // put all the blobs to random servers
